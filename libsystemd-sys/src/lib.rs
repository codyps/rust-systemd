//! Contains definitions for low-level bindings.
//!
//! Most of this module is Rust versions of the systemd headers. The goal of
//! this crate is to make it unattractive to ever use the FFI directly, but
//! it's there if you need it.
//!
//! Items in this module corresponding to systemd functions are well-documented
//! by the systemd man pages.

#![allow(non_camel_case_types)]

extern crate libc;
pub use libc::{size_t,pid_t,uid_t,gid_t};
pub use std::os::raw::{c_char,c_int,c_void,c_uint};

pub const SD_JOURNAL_LOCAL_ONLY:   c_int = 1;
pub const SD_JOURNAL_RUNTIME_ONLY: c_int = 2;
pub const SD_JOURNAL_SYSTEM:       c_int = 4;
pub const SD_JOURNAL_CURRENT_USER: c_int = 8;

#[repr(C)]
pub struct iovec {
    pub iov_base: *mut c_void,
    pub iov_len: size_t
}

#[repr(C)]
pub struct const_iovec {
    pub iov_base: *const c_void,
    pub iov_len: size_t
}

pub fn array_to_iovecs(args: &[&str]) -> Vec<const_iovec> {
    args.iter().map(|d| {
        const_iovec { iov_base: d.as_ptr() as *const c_void, iov_len: d.len() as size_t }
    }).collect()
}

use id128::sd_id128_t;
pub type sd_journal = *mut c_void;

extern {
    /* sd-journal */
    pub fn sd_journal_sendv(iv : *const const_iovec, n : c_int) -> c_int;
    /* There are a bunch of other send methods, but for rust it doesn't make sense to call them
     * (we don't need to do c-style format strings) */

    pub fn sd_journal_open(ret: *const sd_journal, flags: c_int) -> c_int;
    pub fn sd_journal_close(j: sd_journal) -> ();

    pub fn sd_journal_previous(j: sd_journal) -> c_int;
    pub fn sd_journal_next(j: sd_journal) -> c_int;

    pub fn sd_journal_previous_skip(j: sd_journal, skip: u64) -> c_int;
    pub fn sd_journal_next_skip(j: sd_journal, skip: u64) -> c_int;

    pub fn sd_journal_get_realtime_usec(j: sd_journal, ret: *const u64) -> c_int;
    pub fn sd_journal_get_monotonic_usec(j: sd_journal, ret: *const u64, ret_boot_id: *const sd_id128_t) -> c_int;

    pub fn sd_journal_set_data_threshold(j: sd_journal, sz: size_t) -> c_int;
    pub fn sd_journal_get_data_threshold(j: sd_journal, sz: *mut size_t) -> c_int;

    pub fn sd_journal_get_data(j: sd_journal, field: *const c_char, data: *const *mut u8, l: *mut size_t) -> c_int;
    pub fn sd_journal_enumerate_data(j: sd_journal, data: *const *mut u8, l: *mut size_t) -> c_int;
    pub fn sd_journal_restart_data(j: sd_journal) -> ();

    pub fn sd_journal_add_match(j: sd_journal, data: *const c_void, size: size_t) -> c_int;
    pub fn sd_journal_add_disjunction(j: sd_journal) -> c_int;
    pub fn sd_journal_add_conjunction(j: sd_journal) -> c_int;
    pub fn sd_journal_flush_matches(j: sd_journal) -> ();

    pub fn sd_journal_seek_head(j: sd_journal) -> c_int;
    pub fn sd_journal_seek_tail(j: sd_journal) -> c_int;
    pub fn sd_journal_seek_monotonic_usec(j: sd_journal, boot_id: sd_id128_t, usec: u64) -> c_int;
    pub fn sd_journal_seek_realtime_usec(j: sd_journal, usec: u64) -> c_int;
    pub fn sd_journal_seek_cursor(j: sd_journal, cursor: *const c_char) -> c_int;

    pub fn sd_journal_get_cursor(j: sd_journal, cursor: *const *mut c_char) -> c_int;
    pub fn sd_journal_test_cursor(j: sd_journal, cursor: *const c_char) -> c_int;

    pub fn sd_journal_get_cutoff_realtime_usec(j: sd_journal, from: *mut u64, to: *mut u64) -> c_int;
    pub fn sd_journal_get_cutoff_monotonic_usec(j: sd_journal, boot_id: sd_id128_t, from: *mut u64, to: *mut u64) -> c_int;

    pub fn sd_journal_get_usage(j: sd_journal, bytes: *mut u64) -> c_int;

    pub fn sd_journal_query_unique(j: sd_journal, field: *const c_char) -> c_int;
    pub fn sd_journal_enumerate_unique(j: sd_journal, data: *const *mut c_void, l: *mut size_t) -> c_int;
    pub fn sd_journal_restart_unique(j: sd_journal) -> ();

    pub fn sd_journal_get_fd(j: sd_journal) -> c_int;
    pub fn sd_journal_get_events(j: sd_journal) -> c_int;
    pub fn sd_journal_get_timeout(j: sd_journal, timeout_usec: *mut u64) -> c_int;
    pub fn sd_journal_process(j: sd_journal) -> c_int;
    pub fn sd_journal_wait(j: sd_journal, timeout_usec: u64) -> c_int;
    pub fn sd_journal_reliable_fd(j: sd_journal) -> c_int;

    pub fn sd_journal_get_catalog(j: sd_journal, text: *const *mut c_char) -> c_int;
    pub fn sd_journal_get_catalog_for_message_id(id: sd_id128_t, ret: *const *mut c_char) -> c_int;

    /* sd-daemon */
    pub fn sd_listen_fds(unset_environment: c_int) -> c_int;
    pub fn sd_is_fifo(fd: c_int, path: *const c_char) -> c_int;
    pub fn sd_is_special(fd: c_int, path: *const c_char) -> c_int;
    pub fn sd_is_socket(fd: c_int, family: c_int, sock_type: c_int, listening: c_int) -> c_int;
    pub fn sd_is_socket_inet(fd: c_int, family: c_int, sock_type: c_int, listening: c_int, port: u16) -> c_int;
    pub fn sd_is_socket_unix(fd: c_int, sock_type: c_int, listening: c_int, path: *const c_char, length: size_t) -> c_int;
    pub fn sd_is_mq(fd: c_int, path: *const c_char) -> c_int;
    pub fn sd_notify(unset_environment: c_int, state: *const c_char) -> c_int;
    // skipping sd_*notifyf; ignoring format strings
    pub fn sd_pid_notify(pid: pid_t, unset_environment: c_int, state: *const c_char) -> c_int;
    pub fn sd_booted() -> c_int;
    pub fn sd_watchdog_enabled(unset_environment: c_int, usec: *mut u64) -> c_int;



}

pub mod id128;
pub mod event;

#[cfg(feature = "bus")]
pub mod bus;
<<<<<<< HEAD
//#[cfg(features = "sd-bus")]
pub mod bus_vtable;
=======

>>>>>>> f13ac2cc
<|MERGE_RESOLUTION|>--- conflicted
+++ resolved
@@ -120,9 +120,3 @@
 
 #[cfg(feature = "bus")]
 pub mod bus;
-<<<<<<< HEAD
-//#[cfg(features = "sd-bus")]
-pub mod bus_vtable;
-=======
-
->>>>>>> f13ac2cc
